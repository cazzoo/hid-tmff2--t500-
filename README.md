# Linux kernel module for the Thrustmaster T300RS wheel

## Current state
Playable. Dynamic updating of effects isn't baked into the wheel quite as
well as I'd hoped, and so the driver in its current state doesn't really
support it. At some point in the future I'd like to add it to the feature
list, but it will need a lot more research and might take a while.

One other issue is that if you have the T3PA pedals, the clutch doesn't seem
to be registered by most(all?) games. It is registered and works as expected
in jstest and jstest-gtk, no clue what that is about.

Anycase, **this version is usable in most force feedback games, supports
rangesetting as well as gain and autocentering along with most force feedback effects.**
## Small note
    
While I haven't personally come across any crashes or lockups with this
version, I can't promise that they won't occur under any circumstances.

With that in mind,

## Installation

+ Unplug wheel from computer
+ `git clone this-repo`
+ `make`
+ `sudo make install`
+ Plug wheel back in
+ reboot (not strictly necessary, but recommended)
    
Done!

## Additional tidbits
    
+ Change range:
  
Write a value between 0 and 65535 to
/sys/bus/devices/XXXX:044F:B66E.XXX/range

+ Change autocenter and gain:

Use the default evdev ways, i.e. https://www.kernel.org/doc/html/v5.1/input/ff.html
    
<<<<<<< HEAD
    + Currently there is no support for this driver in oversteer(https://github.com/berarma/oversteer), but ffbwrap(https://github.com/berarma/ffbtools) should work.
    + If the wheel has a deadzone in games, you can set up a udev rule:
        `/etc/udev/rules.d/99-joydev.rules`:
        `SUBSYSTEM=="input", ATTRS{idVendor}=="044f", ATTRS{idProduct}=="b66e"

        RUN+="/usr/bin/evdev-joystick --evdev %E{DEVNAME} --deadzone 0"`
        This should make sure that the wheel behaves like you'd want from a
        wheel.
=======
+ Currently there is no support for this driver in oversteer(https://github.com/berarma/oversteer).
I opened a pull request to add support(to some degree) for this driver to ffbtools(https://github.com/berarma/ffbtools), but until it gets merged I have a repo here: https://github.com/Kimplul/ffbtools
>>>>>>> 8dcb9edb
<|MERGE_RESOLUTION|>--- conflicted
+++ resolved
@@ -41,16 +41,12 @@
 
 Use the default evdev ways, i.e. https://www.kernel.org/doc/html/v5.1/input/ff.html
     
-<<<<<<< HEAD
-    + Currently there is no support for this driver in oversteer(https://github.com/berarma/oversteer), but ffbwrap(https://github.com/berarma/ffbtools) should work.
-    + If the wheel has a deadzone in games, you can set up a udev rule:
-        `/etc/udev/rules.d/99-joydev.rules`:
-        `SUBSYSTEM=="input", ATTRS{idVendor}=="044f", ATTRS{idProduct}=="b66e"
++ Currently there is no support for this driver in oversteer(https://github.com/berarma/oversteer), but ffbwrap(https://github.com/berarma/ffbtools) should work.
++ If the wheel has a deadzone in games, you can set up a udev rule:
+    /etc/udev/rules.d/99-joydev.rules
 
-        RUN+="/usr/bin/evdev-joystick --evdev %E{DEVNAME} --deadzone 0"`
-        This should make sure that the wheel behaves like you'd want from a
-        wheel.
-=======
-+ Currently there is no support for this driver in oversteer(https://github.com/berarma/oversteer).
-I opened a pull request to add support(to some degree) for this driver to ffbtools(https://github.com/berarma/ffbtools), but until it gets merged I have a repo here: https://github.com/Kimplul/ffbtools
->>>>>>> 8dcb9edb
+    SUBSYSTEM=="input", ATTRS{idVendor}=="044f", ATTRS{idProduct}=="b66e"
+    RUN+="/usr/bin/evdev-joystick --evdev %E{DEVNAME} --deadzone 0"
+
+This should make sure that the wheel behaves like you'd want from a
+wheel.