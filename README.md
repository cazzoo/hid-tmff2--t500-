--- conflicted
+++ resolved
@@ -1,11 +1,5 @@
 # Linux kernel module for the Thrustmaster T300RS wheel
 
-<<<<<<< HEAD
-## This branch
-is for 'testing' spinlocks and other locking mechanisms.
-
-=======
->>>>>>> ce269e6e
 ## Current state
 Playable. I've made some improvements to the dynamic updating of effects, and
 while still far for perfect, the experience is slowly getting better and better.
