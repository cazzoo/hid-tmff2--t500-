#include "hid-tmt300rs.h"

<<<<<<< HEAD
struct hid_report *greport;
struct list_head *greport_list;

=======
>>>>>>> 48b85833
static void t300rs_int_callback(struct urb *urb){
    if(urb->status){
        hid_warn(urb->dev, "urb status %i received\n", urb->status);
    }
<<<<<<< HEAD
    
=======

>>>>>>> 48b85833
    usb_free_urb(urb);
}

static struct t300rs_device_entry *t300rs_get_device(struct hid_device *hdev){
    struct t300rs_data *drv_data;
    struct t300rs_device_entry *t300rs;

    spin_lock_irqsave(&lock, lock_flags);
    drv_data = hid_get_drvdata(hdev);
    if(!drv_data){
        hid_err(hdev, "private data not found\n");
        return NULL;
    }

    t300rs = drv_data->device_props;
    if(!t300rs){
        hid_err(hdev, "device properties not found\n");
        return NULL;
    }
    spin_unlock_irqrestore(&lock, lock_flags);
    return t300rs;
}

static int t300rs_send_int(struct input_dev *dev, u8 *send_buffer, int *trans){
    struct hid_device *hdev = input_get_drvdata(dev);
    struct t300rs_device_entry *t300rs;
    struct usb_device *usbdev;
    struct usb_interface *usbif;
    struct usb_host_endpoint *ep;
    struct urb *urb = usb_alloc_urb(0, GFP_ATOMIC);
    int ret, i;
    
    t300rs = t300rs_get_device(hdev);
    if(!t300rs){
        hid_err(hdev, "could not get device\n");
    }

   /* usbdev = t300rs->usbdev;
    usbif = t300rs->usbif;
    ep = &usbif->cur_altsetting->endpoint[1];

    usb_fill_int_urb(
            urb,
            usbdev,
            usb_sndintpipe(usbdev, 1),
            send_buffer,
            T300RS_BUFFER_LENGTH,
            t300rs_int_callback,
            hdev,
            ep->desc.bInterval
            );
            */

<<<<<<< HEAD
    //ret = hid_hw_raw_request(t300rs->hdev, 0, send_buffer, T300RS_BUFFER_LENGTH, 73, HID_REQ_SET_REPORT);
    s32 *value = greport->field[0]->value;
    if(!value)
        hid_err(t300rs->hdev, "fuck\n");

    for(i = 0; i < 63; ++i){
        value[i] = send_buffer[i + 1];
    }
    hid_hw_request(t300rs->hdev, greport, HID_REQ_SET_REPORT);

    return 0;


   // return usb_submit_urb(urb, GFP_ATOMIC);
=======
    return usb_submit_urb(urb, GFP_ATOMIC);
>>>>>>> 48b85833
}

static int t300rs_play_effect(struct t300rs_device_entry *t300rs, struct t300rs_effect_state *state){
    u8 *send_buffer = kzalloc(T300RS_BUFFER_LENGTH, GFP_ATOMIC);
    int ret, trans;

    send_buffer[0] = 0x60;
    send_buffer[2] = state->effect.id + 1;
    send_buffer[3] = 0x89;
    send_buffer[4] = 0x01;

    ret = t300rs_send_int(t300rs->input_dev, send_buffer, &trans);
    if(ret){
        hid_err(t300rs->hdev, "failed starting effect play\n");
    }

    kfree(send_buffer);
    return ret;
}

static int t300rs_stop_effect(struct t300rs_device_entry *t300rs, struct t300rs_effect_state *state){
    u8 *send_buffer = kzalloc(T300RS_BUFFER_LENGTH, GFP_ATOMIC);
    int ret, trans;

    send_buffer[0] = 0x60;
    send_buffer[2] = state->effect.id + 1;
    send_buffer[3] = 0x89;

    ret = t300rs_send_int(t300rs->input_dev, send_buffer, &trans);
    if(ret){
        hid_err(t300rs->hdev, "failed stopping effect play\n");
    }

    kfree(send_buffer);
    return ret;
}

static void t300rs_fill_envelope(u8 *send_buffer, int i, s16 level, u16 duration, struct ff_envelope *envelope){
    u16 le_attack_level, le_attack_length, le_fade_level, le_fade_length;
    u16 attack_length = (duration * envelope->attack_length) / 0x7fff;
    u16 attack_level = (level * envelope->attack_level) / 0x7fff;
    u16 fade_length = (duration * envelope->fade_length) / 0x7fff;
    u16 fade_level = (level * envelope->fade_level) / 0x7fff;

    le_attack_length = cpu_to_le16(attack_length);
    le_attack_level = cpu_to_le16(attack_level);
    le_fade_length = cpu_to_le16(fade_length);
    le_fade_level = cpu_to_le16(fade_level);

    send_buffer[i    ] = le_attack_length & 0xff;
    send_buffer[i + 1] = le_attack_length >> 8;
    send_buffer[i + 2] = le_attack_level & 0xff;
    send_buffer[i + 3] = le_attack_level >> 8;
    send_buffer[i + 4] = le_fade_length & 0xff;
    send_buffer[i + 5] = le_fade_length >> 8;
    send_buffer[i + 6] = le_fade_level & 0xff;
    send_buffer[i + 7] = le_fade_level >> 8;
}

static int t300rs_modify_envelope(struct t300rs_device_entry *t300rs,
        struct t300rs_effect_state *state,
        u8 *send_buffer,
        s16 level,
        u16 duration,
        u8 id,
        struct ff_envelope envelope,
        struct ff_envelope envelope_old
        ){
    u16 attack_length, attack_level, fade_length, fade_level;
    u16 le_attack_length, le_attack_level, le_fade_length, le_fade_level;
    int ret = 0, trans;

    if(duration == 0){
        duration = 0xffff;
    }

    attack_length = (duration * envelope.attack_length) / 0x7fff;
    attack_level = (level * envelope.attack_level) / 0x7fff;
    fade_length = (duration * envelope.fade_length) / 0x7fff;
    fade_level = (level * envelope.fade_level) / 0x7fff;

    le_attack_length = cpu_to_le16(attack_length);
    le_attack_level = cpu_to_le16(attack_level);
    le_fade_length = cpu_to_le16(fade_length);
    le_fade_level = cpu_to_le16(fade_level);

    send_buffer[0] = 0x60;
    send_buffer[2] = id + 1;
    send_buffer[3] = 0x31;

    if(envelope.attack_length != envelope_old.attack_length){
        send_buffer[4] = 0x81;

        send_buffer[5] = le_attack_length & 0xff;
        send_buffer[6] = le_attack_length >> 8;

        ret = t300rs_send_int(t300rs->input_dev, send_buffer, &trans);
        if(ret){
            hid_err(t300rs->hdev, "failed modifying effect envelope\n");
            goto error;
        }
    }

    if(envelope.attack_level != envelope_old.attack_level){
        send_buffer[4] = 0x82;

        send_buffer[5] = le_attack_level & 0xff;
        send_buffer[6] = le_attack_level >> 8;

        ret = t300rs_send_int(t300rs->input_dev, send_buffer, &trans);
        if(ret){
            hid_err(t300rs->hdev, "failed modifying effect envelope\n");
            goto error;
        }
    }

    if(envelope.fade_length != envelope_old.fade_length){
        send_buffer[4] = 0x84;

        send_buffer[5] = le_fade_length & 0xff;
        send_buffer[6] = le_fade_length >> 8;

        ret = t300rs_send_int(t300rs->input_dev, send_buffer, &trans);
        if(ret){
            hid_err(t300rs->hdev, "failed modifying effect envelope\n");
            goto error;
        }
    }

    if(envelope.fade_level != envelope_old.fade_level){
        send_buffer[4] = 0x88;

        send_buffer[5] = le_fade_level & 0xff;
        send_buffer[6] = le_fade_level >> 8;

        ret = t300rs_send_int(t300rs->input_dev, send_buffer, &trans);
        if(ret){
            hid_err(t300rs->hdev, "failed modifying effect envelope\n");
            goto error;
        }
    }
    
error:
    memset(send_buffer, 0, T300RS_BUFFER_LENGTH);
    return ret;
}

static int t300rs_modify_duration(struct t300rs_device_entry *t300rs, struct t300rs_effect_state *state, u8 *send_buffer){
    struct ff_effect effect = state->effect;
    struct ff_effect old = state->old;
    u16 duration, le_duration;
    int ret = 0, trans;
    
    if(effect.replay.length == 0){
        duration = 0xffff;
    } else {
        duration = effect.replay.length;
    }

    le_duration = cpu_to_le16(duration);

    if(effect.replay.length != old.replay.length){
        send_buffer[0] = 0x60;
        send_buffer[2] = effect.id + 1;
        send_buffer[3] = 0x49;
        send_buffer[5] = 0x41;

        send_buffer[6] = le_duration & 0xff;
        send_buffer[7] = le_duration >> 8;

        ret = t300rs_send_int(t300rs->input_dev, send_buffer, &trans);
        if(ret){
            hid_err(t300rs->hdev, "failed modifying duration\n");
            goto error;
        }
    }
error:
    memset(send_buffer, 0, T300RS_BUFFER_LENGTH);
    return ret;
}

static int t300rs_modify_constant(struct t300rs_device_entry *t300rs, struct t300rs_effect_state *state, u8 *send_buffer){
    struct ff_effect effect = state->effect;
    struct ff_effect old = state->old;
    struct ff_constant_effect constant = effect.u.constant;
    struct ff_constant_effect constant_old = old.u.constant;
    int ret, trans;
    s16 level, le_level;

    level = (constant.level * fixp_sin16(effect.direction * 360 / 0x10000)) / 0x7fff;
    le_level = cpu_to_le16(level);

    if(constant.level != constant_old.level){
        send_buffer[0] = 0x60;
        send_buffer[2] = effect.id + 1;
        send_buffer[3] = 0x0a;

        send_buffer[4] = le_level & 0xff;
        send_buffer[5] = le_level >> 8;

        ret = t300rs_send_int(t300rs->input_dev, send_buffer, &trans);
        if(ret){
            hid_err(t300rs->hdev, "failed modifying constant effect\n");
            goto error;
        }

        memset(send_buffer, 0, T300RS_BUFFER_LENGTH);
    }

    ret = t300rs_modify_envelope(t300rs,
            state,
            send_buffer,
            level,
            effect.replay.length,
            effect.id,
            constant.envelope,
            constant_old.envelope
            );
    if(ret){
        hid_err(t300rs->hdev, "failed modifying constant envelope\n");
        goto error;
    }

    ret = t300rs_modify_duration(t300rs, state, send_buffer);
    if(ret){
        hid_err(t300rs->hdev, "failed modifying constant duration\n");
        goto error;
    }

error:
    kfree(send_buffer);
    return ret;
}

static int t300rs_modify_ramp(struct t300rs_device_entry *t300rs, struct t300rs_effect_state *state, u8 *send_buffer){
    struct ff_effect effect = state->effect;
    struct ff_effect old = state->old;
    struct ff_ramp_effect ramp = effect.u.ramp;
    struct ff_ramp_effect ramp_old = old.u.ramp;
    int ret, trans;

        u16 difference, le_difference, top, bottom;
        s16 level, le_level;

        top = ramp.end_level > ramp.start_level ? ramp.end_level : ramp.start_level;
        bottom = ramp.end_level > ramp.start_level ? ramp.start_level : ramp.end_level;


        difference = ((top - bottom) * fixp_sin16(effect.direction * 360 / 0x10000)) / 0x7fff;

        le_difference = cpu_to_le16(difference);

        level = (top * fixp_sin16(effect.direction * 360 / 0x10000)) / 0x7fff;
        le_level = cpu_to_le16(level);

    if(ramp.start_level != ramp_old.start_level || ramp.end_level != ramp_old.end_level){
        send_buffer[0] = 0x60;
        send_buffer[1] = effect.id + 1;
        send_buffer[2] = 0x0e;
        send_buffer[3] = 0x03;

        send_buffer[4] = le_difference & 0xff;
        send_buffer[5] = le_difference >> 8;

        send_buffer[6] = le_level & 0xff;
        send_buffer[7] = le_level >> 8;

        ret = t300rs_send_int(t300rs->input_dev, send_buffer, &trans);
        if(ret){
            hid_err(t300rs->hdev, "failed modifying ramp effect\n");
            goto error;
        }

        memset(send_buffer, 0, T300RS_BUFFER_LENGTH);
    }

    ret = t300rs_modify_envelope(t300rs,
            state,
            send_buffer,
            level,
            effect.replay.length,
            effect.id,
            ramp.envelope,
            ramp_old.envelope
            );
    if(ret){
        hid_err(t300rs->hdev, "failed modifying ramp envelope\n");
        goto error;
    }

    ret = t300rs_modify_duration(t300rs, state, send_buffer);
    if(ret){
        hid_err(t300rs->hdev, "failed modifying ramp duration\n");
        goto error;
    }

error:
    kfree(send_buffer);
    return ret;
}
static int t300rs_modify_damper(struct t300rs_device_entry *t300rs, struct t300rs_effect_state *state, u8 *send_buffer){
    struct ff_effect effect = state->effect;
    struct ff_effect old = state->old;
    struct ff_condition_effect damper = effect.u.condition[0];
    struct ff_condition_effect damper_old = old.u.condition[0];
    int ret, trans;

    if(damper.right_coeff != damper_old.right_coeff){
        s16 le_coeff = cpu_to_le16(damper.right_coeff);

        send_buffer[0] = 0x60;
        send_buffer[2] = effect.id + 1;
        send_buffer[3] = 0x0e;
        send_buffer[4] = 0x41;

        send_buffer[5] = le_coeff & 0xff;
        send_buffer[6] = le_coeff >> 8;

        ret = t300rs_send_int(t300rs->input_dev, send_buffer, &trans);
        if(ret){
            hid_err(t300rs->hdev, "failed modifying damper rc\n");
            goto error;
        }

        memset(send_buffer, 0, T300RS_BUFFER_LENGTH);
    }

    if(damper.left_coeff != damper_old.left_coeff){
        s16 le_coeff = cpu_to_le16(damper.left_coeff);

        send_buffer[0] = 0x60;
        send_buffer[2] = effect.id + 1;
        send_buffer[3] = 0x0e;
        send_buffer[4] = 0x42;

        send_buffer[5] = le_coeff & 0xff;
        send_buffer[6] = le_coeff >> 8;

        ret = t300rs_send_int(t300rs->input_dev, send_buffer, &trans);
        if(ret){
            hid_err(t300rs->hdev, "failed modifying damper lc\n");
        }

        memset(send_buffer, 0, T300RS_BUFFER_LENGTH);
    }
    
    if((damper.deadband != damper_old.deadband) ||
            (damper.center != damper_old.center)){
        u16 le_deadband_right = cpu_to_le16(0xfffe - damper.deadband - damper.center);
        u16 le_deadband_left = cpu_to_le16(0xfffe - damper.deadband + damper.center);
        
        send_buffer[0] = 0x60;
        send_buffer[2] = effect.id + 1;
        send_buffer[3] = 0x0e;
        send_buffer[4] = 0x4c;

        send_buffer[5] = le_deadband_right & 0xff;
        send_buffer[6] = le_deadband_right >> 8;

        send_buffer[7] = le_deadband_left & 0xff;
        send_buffer[8] = le_deadband_left >> 8;

        ret = t300rs_send_int(t300rs->input_dev, send_buffer, &trans);
        if(ret){
            hid_err(t300rs->hdev, "failed modifying damper deadband\n");
        }

        memset(send_buffer, 0, T300RS_BUFFER_LENGTH);
    }

    ret = t300rs_modify_duration(t300rs, state, send_buffer);
    if(ret){
        hid_err(t300rs->hdev, "failed modifying damper duration\n");
        goto error;
    }

error:
    kfree(send_buffer);
    return ret;
}


static int t300rs_modify_periodic(struct t300rs_device_entry *t300rs, struct t300rs_effect_state *state, u8 *send_buffer){
    struct ff_effect effect = state->effect;
    struct ff_effect old = state->old;
    struct ff_periodic_effect periodic = effect.u.periodic;
    struct ff_periodic_effect periodic_old = old.u.periodic;
    int ret, trans;
        s16 level, le_level;

        level = (periodic.magnitude * fixp_sin16(effect.direction * 360 / 0x10000)) / 0x7fff;
        le_level = cpu_to_le16(level);


    if(periodic.magnitude != periodic_old.magnitude){
        send_buffer[0] = 0x60;
        send_buffer[2] = effect.id + 1;
        send_buffer[3] = 0x0e;
        send_buffer[4] = 0x01;

        send_buffer[5] = le_level & 0xff;
        send_buffer[6] = le_level >> 8;

        ret = t300rs_send_int(t300rs->input_dev, send_buffer, &trans);
        if(ret){
            hid_err(t300rs->hdev, "failed modifying periodic magnitude\n");
            goto error;
        }

        memset(send_buffer, 0, T300RS_BUFFER_LENGTH);
    }

    if(periodic.offset != periodic_old.offset){
        s16 le_offset = cpu_to_le16(periodic.offset);

        send_buffer[0] = 0x60;
        send_buffer[2] = effect.id + 1;
        send_buffer[3] = 0x0e;
        send_buffer[4] = 0x02;

        send_buffer[5] = le_offset & 0xff;
        send_buffer[6] = le_offset >> 8;

        ret = t300rs_send_int(t300rs->input_dev, send_buffer, &trans);
        if(ret){
            hid_err(t300rs->hdev, "failed modifying periodic offset\n");
        }

        memset(send_buffer, 0, T300RS_BUFFER_LENGTH);
    }
    
    if(periodic.phase != periodic_old.phase){
        s16 le_phase = cpu_to_le16(periodic.phase);

        send_buffer[0] = 0x60;
        send_buffer[2] = effect.id + 1;
        send_buffer[3] = 0x0e;
        send_buffer[4] = 0x04;

        send_buffer[5] = le_phase & 0xff;
        send_buffer[6] = le_phase >> 8;

        ret = t300rs_send_int(t300rs->input_dev, send_buffer, &trans);
        if(ret){
            hid_err(t300rs->hdev, "failed modifying periodic phase\n");
        }

        memset(send_buffer, 0, T300RS_BUFFER_LENGTH);
    }

    if(periodic.period != periodic_old.period){
        s16 le_period = cpu_to_le16(periodic.period);

        send_buffer[0] = 0x60;
        send_buffer[2] = effect.id + 1;
        send_buffer[3] = 0x0e;
        send_buffer[4] = 0x08;

        send_buffer[5] = le_period & 0xff;
        send_buffer[6] = le_period >> 8;

        ret = t300rs_send_int(t300rs->input_dev, send_buffer, &trans);
        if(ret){
            hid_err(t300rs->hdev, "failed modifying periodic period\n");
        }

        memset(send_buffer, 0, T300RS_BUFFER_LENGTH);
    }

    ret = t300rs_modify_envelope(t300rs,
            state,
            send_buffer,
            level,
            effect.replay.length,
            effect.id,
            periodic.envelope,
            periodic_old.envelope);
    if(ret){
        hid_err(t300rs->hdev, "failed modifying periodic envelope\n");
        goto error;
    }

    ret = t300rs_modify_duration(t300rs, state, send_buffer);
    if(ret){
        hid_err(t300rs->hdev, "failed modifying periodic duration\n");
        goto error;
    }

error:
    kfree(send_buffer);
    return ret;
}


static int t300rs_upload_constant(struct t300rs_device_entry *t300rs, struct t300rs_effect_state *state){
    u8 *send_buffer = kzalloc(T300RS_BUFFER_LENGTH, GFP_ATOMIC);
    struct ff_effect effect = state->effect;
    struct ff_constant_effect constant = state->effect.u.constant;
    s16 level, le_level;
    u16 duration, le_offset, le_duration;

    int ret, trans;

    /* some games, such as DiRT Rally 2 have a weird feeling to them, sort of
     * like the wheel pulls just a bit to the right or left and then it just
     * stops. I wouldn't be surprised if it's got something to do with the
     * constant envelope, but right now I don't know. */

    if(test_bit(FF_EFFECT_PLAYING, &state->flags) && 
            test_bit(FF_EFFECT_QUEUE_UPDATE, &state->flags)){
        __clear_bit(FF_EFFECT_QUEUE_UPLOAD, &state->flags);
        return t300rs_modify_constant(t300rs, state, send_buffer);
    }

    level = (constant.level * fixp_sin16(effect.direction * 360 / 0x10000)) / 0x7fff;
    if(effect.replay.length == 0){
        duration = 0xffff;
    } else {
        duration = effect.replay.length;
    }

    le_level = cpu_to_le16(level);
    le_offset = cpu_to_le16(effect.replay.delay);
    le_duration = cpu_to_le16(duration);

    send_buffer[0] = 0x60;
    send_buffer[2] = effect.id + 1;
    send_buffer[3] = 0x6a;

    send_buffer[4] = le_level & 0xff;
    send_buffer[5] = le_level >> 8;

    t300rs_fill_envelope(send_buffer, 6, level,
            duration, &constant.envelope);

    send_buffer[15] = 0x4f;

    send_buffer[16] = le_duration & 0xff;
    send_buffer[17] = le_duration >> 8;

    send_buffer[20] = le_offset & 0xff;
    send_buffer[21] = le_offset >> 8;

    send_buffer[23] = 0xff;
    send_buffer[24] = 0xff;

    ret = t300rs_send_int(t300rs->input_dev, send_buffer, &trans);
    if(ret){
        hid_err(t300rs->hdev, "failed uploading constant effect\n");
    }

    kfree(send_buffer);
    return ret;
}

static int t300rs_upload_ramp(struct t300rs_device_entry *t300rs, struct t300rs_effect_state *state){
    u8 *send_buffer = kzalloc(T300RS_BUFFER_LENGTH, GFP_ATOMIC);
    struct ff_effect effect = state->effect;
    struct ff_ramp_effect ramp = state->effect.u.ramp;
    int ret, trans;
    u16 difference, le_difference, top, bottom, duration, le_duration, le_offset;
    s16 level, le_level;

    if(test_bit(FF_EFFECT_PLAYING, &state->flags) &&
            test_bit(FF_EFFECT_QUEUE_UPDATE, &state->flags)){
        __clear_bit(FF_EFFECT_QUEUE_UPLOAD, &state->flags);
        return t300rs_modify_ramp(t300rs, state, send_buffer);
    }

    if(effect.replay.length == 0){
        duration = 0xffff;
    } else {
        duration = effect.replay.length;
    }

    top = ramp.end_level > ramp.start_level ? ramp.end_level : ramp.start_level;
    bottom = ramp.end_level > ramp.start_level ? ramp.start_level : ramp.end_level;


    difference = ((top - bottom) * fixp_sin16(effect.direction * 360 / 0x10000)) / 0x7fff;
    level = (top * fixp_sin16(effect.direction * 360 / 0x10000)) / 0x7fff;
    
    le_difference = cpu_to_le16(difference);
    le_level = cpu_to_le16(level);
    le_duration = cpu_to_le16(duration);
    le_offset = cpu_to_le16(effect.replay.delay);

    send_buffer[0] = 0x60;
    send_buffer[1] = effect.id + 1;
    send_buffer[2] = 0x6b;
    
    send_buffer[3] = le_difference & 0xff;
    send_buffer[4] = le_difference >> 8;

    send_buffer[5] = le_level & 0xff; 
    send_buffer[6] = le_level >> 8;

    send_buffer[9] = le_duration & 0xff;
    send_buffer[10] = le_duration >> 8;

    send_buffer[12] = 0x80;

    t300rs_fill_envelope(send_buffer, 14, level,
            effect.replay.length, &ramp.envelope);

    send_buffer[22] = ramp.end_level > ramp.start_level ? 0x04 : 0x05;
    send_buffer[23] = 0x4f;

    send_buffer[24] = le_duration & 0xff;
    send_buffer[25] = le_duration >> 8;

    send_buffer[28] = le_offset & 0xff;
    send_buffer[29] = le_offset >> 8;

    send_buffer[31] = 0xff;
    send_buffer[32] = 0xff;

    ret = t300rs_send_int(t300rs->input_dev, send_buffer, &trans);
    if(ret){
        hid_err(t300rs->hdev, "failed uploading ramp");
    }

    kfree(send_buffer);
    return ret;
}

static int t300rs_upload_spring(struct t300rs_device_entry *t300rs, struct t300rs_effect_state *state){
    u8 *send_buffer = kzalloc(T300RS_BUFFER_LENGTH, GFP_ATOMIC);
    struct ff_effect effect = state->effect;
    /* we only care about the first axis */
    struct ff_condition_effect spring = state->effect.u.condition[0];
    int ret, trans;
    u16 duration, le_right_coeff, le_left_coeff, le_deadband_right, le_deadband_left,
        le_duration, le_offset;
    
    if(test_bit(FF_EFFECT_PLAYING, &state->flags) && 
            test_bit(FF_EFFECT_QUEUE_UPDATE, &state->flags)){
        __clear_bit(FF_EFFECT_QUEUE_UPLOAD, &state->flags);
        return t300rs_modify_damper(t300rs, state, send_buffer);
    }

    if(effect.replay.length == 0){
        duration = 0xffff;
    } else {
        duration = effect.replay.length;
    }

    send_buffer[0] = 0x60;
    send_buffer[2] = effect.id + 1;
    send_buffer[3] = 0x64;
    
    le_right_coeff = cpu_to_le16(spring.right_coeff);
    le_left_coeff = cpu_to_le16(spring.left_coeff);

    le_deadband_right = cpu_to_le16(0xfffe - spring.deadband - spring.center);
    le_deadband_left = cpu_to_le16(0xfffe - spring.deadband + spring.center);

    le_duration = cpu_to_le16(duration);
    le_offset = cpu_to_le16(effect.replay.delay);

    send_buffer[4] = le_right_coeff & 0xff;
    send_buffer[5] = le_right_coeff >> 8;

    send_buffer[6] = le_left_coeff & 0xff;
    send_buffer[7] = le_left_coeff >> 8;

    send_buffer[8] = le_deadband_right & 0xff;
    send_buffer[9] = le_deadband_right >> 8;

    send_buffer[10] = le_deadband_left & 0xff;
    send_buffer[11] = le_deadband_left >> 8;

    memcpy(&send_buffer[12], spring_values, ARRAY_SIZE(spring_values));
    send_buffer[29] = 0x4f;

    send_buffer[30] = le_duration & 0xff;
    send_buffer[31] = le_duration >> 8;

    send_buffer[34] = le_offset & 0xff;
    send_buffer[35] = le_offset >> 8;

    send_buffer[37] = 0xff;
    send_buffer[38] = 0xff;

    ret = t300rs_send_int(t300rs->input_dev, send_buffer, &trans);
    if(ret){
        hid_err(t300rs->hdev, "failed uploading spring\n");
    }

    kfree(send_buffer);
    return ret;
}

static int t300rs_upload_damper(struct t300rs_device_entry *t300rs, struct t300rs_effect_state *state){
    u8 *send_buffer = kzalloc(T300RS_BUFFER_LENGTH, GFP_ATOMIC);
    struct ff_effect effect = state->effect;
    /* we only care about the first axis */
    struct ff_condition_effect spring = state->effect.u.condition[0];
    int ret, trans;
    u16 duration, le_right_coeff, le_left_coeff, le_deadband_right, le_deadband_left,
        le_duration, le_offset;
    
    if(test_bit(FF_EFFECT_PLAYING, &state->flags) && 
            test_bit(FF_EFFECT_QUEUE_UPDATE, &state->flags)){
        __clear_bit(FF_EFFECT_QUEUE_UPLOAD, &state->flags);
        return t300rs_modify_damper(t300rs, state, send_buffer);
    }

    if(effect.replay.length == 0){
        duration = 0xffff;
    } else {
        duration = effect.replay.length;
    }

    send_buffer[0] = 0x60;
    send_buffer[2] = effect.id + 1;
    send_buffer[3] = 0x64;
    
    le_right_coeff = cpu_to_le16(spring.right_coeff);
    le_left_coeff = cpu_to_le16(spring.left_coeff);

    le_deadband_right = cpu_to_le16(0xfffe - spring.deadband - spring.center);
    le_deadband_left = cpu_to_le16(0xfffe - spring.deadband + spring.center);

    le_duration = cpu_to_le16(duration);
    le_offset = cpu_to_le16(effect.replay.delay);

    send_buffer[4] = le_right_coeff & 0xff;
    send_buffer[5] = le_right_coeff >> 8;

    send_buffer[6] = le_left_coeff & 0xff;
    send_buffer[7] = le_left_coeff >> 8;

    send_buffer[8] = le_deadband_right & 0xff;
    send_buffer[9] = le_deadband_right >> 8;

    send_buffer[10] = le_deadband_left & 0xff;
    send_buffer[11] = le_deadband_left >> 8;

    memcpy(&send_buffer[12], damper_values, ARRAY_SIZE(damper_values));
    send_buffer[29] = 0x4f;

    send_buffer[30] = le_duration & 0xff;
    send_buffer[31] = le_duration >> 8;

    send_buffer[34] = le_offset & 0xff;
    send_buffer[35] = le_offset >> 8;

    send_buffer[37] = 0xff;
    send_buffer[38] = 0xff;

    ret = t300rs_send_int(t300rs->input_dev, send_buffer, &trans);
    if(ret){
        hid_err(t300rs->hdev, "failed uploading spring\n");
    }

    kfree(send_buffer);
    return ret;
}

static int t300rs_upload_periodic(struct t300rs_device_entry *t300rs, struct t300rs_effect_state *state){
    u8 *send_buffer = kzalloc(T300RS_BUFFER_LENGTH, GFP_ATOMIC);
    struct ff_effect effect = state->effect;
    struct ff_periodic_effect periodic = state->effect.u.periodic;
    int ret, trans;
    u16 duration, magnitude, le_magnitude, le_phase, le_period, le_offset, le_duration;
    s16 le_periodic_offset;

    if(test_bit(FF_EFFECT_PLAYING, &state->flags) && 
            test_bit(FF_EFFECT_QUEUE_UPDATE, &state->flags)){
        __clear_bit(FF_EFFECT_QUEUE_UPLOAD, &state->flags);
        return t300rs_modify_periodic(t300rs, state, send_buffer);
    }

    if(effect.replay.length == 0){
        duration = 0xffff;
    } else {
        duration = effect.replay.length;
    }

    magnitude = (periodic.magnitude * fixp_sin16(effect.direction * 360 / 0x10000)) / 0x7fff;

    le_magnitude = cpu_to_le16(magnitude);
    le_phase = cpu_to_le16(periodic.phase);
    le_periodic_offset = cpu_to_le16(periodic.offset);
    le_period = cpu_to_le16(periodic.period);
    le_offset = cpu_to_le16(effect.replay.delay);
    le_duration = cpu_to_le16(duration);
    
    send_buffer[0] = 0x60;
    send_buffer[2] = effect.id + 1;
    send_buffer[3] = 0x6b;
    
    send_buffer[4] = le_magnitude & 0xff;
    send_buffer[5] = le_magnitude >> 8;

    send_buffer[8] = le_phase & 0xff;
    send_buffer[9] = le_phase >> 8;

    send_buffer[6] = le_periodic_offset & 0xff;
    send_buffer[7] = le_periodic_offset >> 8;

    send_buffer[10] = le_period & 0xff;
    send_buffer[11] = le_period >> 8;

    send_buffer[13] = 0x80;

    t300rs_fill_envelope(send_buffer, 14, magnitude,
            effect.replay.length, &periodic.envelope);

    send_buffer[22] = periodic.waveform - 0x57;
    send_buffer[23] = 0x4f;

    send_buffer[24] = le_duration & 0xff;
    send_buffer[25] = le_duration >> 8;

    send_buffer[28] = le_offset & 0xff;
    send_buffer[29] = le_offset >> 8;

    send_buffer[31] = 0xff;
    send_buffer[32] = 0xff;
    
    ret = t300rs_send_int(t300rs->input_dev, send_buffer, &trans);
    if(ret){
        hid_err(t300rs->hdev, "failed uploading periodic effect");
    }
     
    kfree(send_buffer);
    return ret;
}

static int t300rs_upload_effect(struct t300rs_device_entry *t300rs, struct t300rs_effect_state *state){
    switch(state->effect.type){
        case FF_CONSTANT:
            return t300rs_upload_constant(t300rs, state);
        case FF_RAMP:
            return t300rs_upload_ramp(t300rs, state);
        case FF_SPRING:
            return t300rs_upload_spring(t300rs, state);
        case FF_DAMPER:
        case FF_FRICTION:
        case FF_INERTIA:
            return t300rs_upload_damper(t300rs, state);
        case FF_PERIODIC:
            return t300rs_upload_periodic(t300rs, state);
        default:
            hid_err(t300rs->hdev, "invalid effect type: %x", state->effect.type);
            return -1;
    }
} 

static int t300rs_timer_helper(struct t300rs_device_entry *t300rs){
    struct t300rs_effect_state *state;
    unsigned long jiffies_now = JIFFIES2MS(jiffies);
    int max_count = 0, effect_id, ret;
    
    for(effect_id = 0; effect_id < T300RS_MAX_EFFECTS; ++effect_id){
        
        state = &t300rs->states[effect_id];

         if(test_bit(FF_EFFECT_PLAYING, &state->flags) && state->effect.replay.length){
             if((jiffies_now - state->start_time) >= state->effect.replay.length){
                __clear_bit(FF_EFFECT_PLAYING, &state->flags);

                /* lazy bum fix? */
                __clear_bit(FF_EFFECT_QUEUE_UPDATE, &state->flags);

                if(state->count){
                    state->count--;
                }

                if(state->count){
                    __set_bit(FF_EFFECT_QUEUE_START, &state->flags);
                }
            }
        }

        if(test_bit(FF_EFFECT_QUEUE_UPLOAD, &state->flags)){
            __clear_bit(FF_EFFECT_QUEUE_UPLOAD, &state->flags);

            ret = t300rs_upload_effect(t300rs, state);
            if(ret){
                hid_err(t300rs->hdev, "failed uploading effects");
                return ret;
            }
        }

        if(test_bit(FF_EFFECT_QUEUE_START, &state->flags)){
            __clear_bit(FF_EFFECT_QUEUE_START, &state->flags);
            __set_bit(FF_EFFECT_PLAYING, &state->flags);

            ret = t300rs_play_effect(t300rs, state);
            if(ret){
                hid_err(t300rs->hdev, "failed starting effects\n");
                return ret;
            }

        }

        if(test_bit(FF_EFFECT_QUEUE_STOP, &state->flags)){
            __clear_bit(FF_EFFECT_QUEUE_STOP, &state->flags);
            __clear_bit(FF_EFFECT_PLAYING, &state->flags);

            ret = t300rs_stop_effect(t300rs, state);
            if(ret){
                hid_err(t300rs->hdev, "failed stopping effect\n");
                return ret;
            }
        }

        if(state->count > max_count){
            max_count = state->count;
        }
    }

    return max_count;
}

static enum hrtimer_restart t300rs_timer(struct hrtimer *t){
    struct t300rs_device_entry *t300rs = container_of(t, struct t300rs_device_entry, hrtimer);
    int max_count;

    max_count = t300rs_timer_helper(t300rs);
    
    if(max_count > 0){
        hrtimer_forward_now(&t300rs->hrtimer, ms_to_ktime(timer_msecs));
        return HRTIMER_RESTART;
    } else {
        return HRTIMER_NORESTART;
    }
} 


static int t300rs_upload(struct input_dev *dev, struct ff_effect *effect, struct ff_effect *old){
    struct hid_device *hdev = input_get_drvdata(dev);
    struct t300rs_device_entry *t300rs;
    struct t300rs_effect_state *state;

    t300rs = t300rs_get_device(hdev);
    
    if(effect->type == FF_PERIODIC && effect->u.periodic.period == 0){
        return -EINVAL;
    }

    if(effect->id > t300rs->max_id){
        t300rs->max_id = effect->id;
    }

    state = &t300rs->states[effect->id];

    spin_lock_irqsave(&t300rs->lock, t300rs->lock_flags);

    state->effect = *effect;
    if(old){
        state->old = *old;
        __set_bit(FF_EFFECT_QUEUE_UPDATE, &state->flags);
    }
    __set_bit(FF_EFFECT_QUEUE_UPLOAD, &state->flags);

    spin_unlock_irqrestore(&t300rs->lock, t300rs->lock_flags);

    return 0;
}

static int t300rs_play(struct input_dev *dev, int effect_id, int value){
    struct hid_device *hdev = input_get_drvdata(dev);
    struct t300rs_device_entry *t300rs;
    struct t300rs_effect_state *state;

    t300rs = t300rs_get_device(hdev);

    state = &t300rs->states[effect_id];

    if(&state->effect == 0)
        return 0;
    
    spin_lock_irqsave(&t300rs->lock, t300rs->lock_flags);

    if(value > 0){
        /*
        if(test_bit(FF_EFFECT_QUEUE_START, &state->flags)){
            __set_bit(FF_EFFECT_QUEUE_STOP, &state->flags);
        } else {
            t300rs->effects_used++;
        }*/



        state->count = value;
        state->start_time = JIFFIES2MS(jiffies);
        __set_bit(FF_EFFECT_QUEUE_START, &state->flags);

        if(test_bit(FF_EFFECT_QUEUE_STOP, &state->flags))
            __clear_bit(FF_EFFECT_QUEUE_STOP, &state->flags);

    } else {
            __set_bit(FF_EFFECT_QUEUE_STOP, &state->flags);
    }

    if(!hrtimer_active(&t300rs->hrtimer)){
        hrtimer_start(&t300rs->hrtimer, ms_to_ktime(timer_msecs), HRTIMER_MODE_REL);
    }

    spin_unlock_irqrestore(&t300rs->lock, t300rs->lock_flags);
    return 0;
}

/* we should set a default range */
static ssize_t t300rs_range_store(struct device *dev, struct device_attribute *attr,
        const char *buf, size_t count){
    struct hid_device *hdev = to_hid_device(dev);
    struct t300rs_device_entry *t300rs;
    u8 *send_buffer = kzalloc(T300RS_BUFFER_LENGTH, GFP_ATOMIC);
    u16 range = simple_strtoul(buf, NULL, 10);
    u16 le_range;
    int ret, trans;

    t300rs = t300rs_get_device(hdev);

    if(range < 40){
        range = 40;
    }

    if(range > 1080){
        range = 1080;
    }

    range *= 0x3c;

    le_range = cpu_to_le16(range);

    send_buffer[0] = 0x60;
    send_buffer[1] = 0x08;
    send_buffer[2] = 0x11;
    send_buffer[3] = le_range & 0xff;
    send_buffer[4] = le_range >> 8;

    ret = t300rs_send_int(t300rs->input_dev, send_buffer, &trans);
    if(ret){
        hid_err(hdev, "failed sending interrupts\n");
        return -1;
    }

    t300rs->range = range / 0x3c;
    kfree(send_buffer);
    return count;
}

static ssize_t t300rs_range_show(struct device *dev, struct device_attribute *attr,
        char *buf){
    struct hid_device *hdev = to_hid_device(dev);
    struct t300rs_device_entry *t300rs;
    size_t count;

    t300rs = t300rs_get_device(hdev);
    count = scnprintf(buf, PAGE_SIZE, "%u\n", t300rs->range);
    return count;
}

static DEVICE_ATTR(range, S_IRUSR | S_IWUSR | S_IRGRP | S_IWGRP | S_IROTH, t300rs_range_show, t300rs_range_store);

static void t300rs_set_autocenter(struct input_dev *dev, u16 value){
    struct hid_device *hdev = input_get_drvdata(dev);
    u8 *send_buffer = kzalloc(T300RS_BUFFER_LENGTH, GFP_ATOMIC);
    u16 le_value = cpu_to_le16(value);
    int ret, trans;

    send_buffer[0] = 0x60;
    send_buffer[1] = 0x08;
    send_buffer[2] = 0x04;
    send_buffer[3] = 0x01;
    
    ret = t300rs_send_int(dev, send_buffer, &trans);
    if(ret){
        hid_err(hdev, "failed setting autocenter");
    }

    send_buffer[0] = 0x60;
    send_buffer[1] = 0x08;
    send_buffer[2] = 0x03;
    
    send_buffer[3] = le_value & 0xff;
    send_buffer[4] = le_value >> 8;

    ret = t300rs_send_int(dev, send_buffer, &trans);
    if(ret){
        hid_err(hdev, "failed setting autocenter");
    }

    kfree(send_buffer);
}

static void t300rs_set_gain(struct input_dev *dev, u16 gain){
    struct hid_device *hdev = input_get_drvdata(dev);
    u8 *send_buffer = kzalloc(T300RS_BUFFER_LENGTH, GFP_ATOMIC);
    int ret, trans;

    send_buffer[0] = 0x60;
    send_buffer[1] = 0x02;
    send_buffer[2] = SCALE_VALUE_U16(gain, 8);
    
    ret = t300rs_send_int(dev, send_buffer, &trans);
    if(ret){
        hid_err(hdev, "failed setting gain: %i\n", ret);
    }

    kfree(send_buffer);
}

static void t300rs_destroy(struct ff_device *ff){
    /* maybe not temp? */
    return;
}

void t300rs_open_interrupts(struct t300rs_device_entry *t300rs){
    int ret;
    int trans;
    u8 *send_buffer = kzalloc(T300RS_BUFFER_LENGTH, GFP_ATOMIC);

    send_buffer[0] = 0x0a;
    send_buffer[1] = 0x04;
    send_buffer[2] = 0x12;
    send_buffer[3] = 0x10;

    ret = t300rs_send_int(t300rs->input_dev, send_buffer, &trans);
    if(ret){
        hid_err(t300rs->hdev, "failed sending interrupts\n");
        goto err;
    }
    memset(send_buffer, 0, T300RS_BUFFER_LENGTH);

    send_buffer[0] = 0x0a;
    send_buffer[1] = 0x04;
    send_buffer[2] = 0x00;
    send_buffer[3] = 0x0c;

    ret = t300rs_send_int(t300rs->input_dev, send_buffer, &trans);
    if(ret){
        hid_err(t300rs->hdev, "failed sending interrupts\n");
        goto err;
    }
    memset(send_buffer, 0, T300RS_BUFFER_LENGTH);

    send_buffer[0] = 0x0a;
    send_buffer[1] = 0x04;
    send_buffer[2] = 0x03;

    ret = t300rs_send_int(t300rs->input_dev, send_buffer, &trans);
    if(ret){
        hid_err(t300rs->hdev, "failed sending interrupts\n");
        goto err;
    }

err:
    kzfree(send_buffer);
    return;
}

static int t300rs_open(struct input_dev *dev){
    struct t300rs_device_entry *t300rs;
    struct hid_device *hdev = input_get_drvdata(dev);
    u8 *send_buffer = kzalloc(T300RS_BUFFER_LENGTH, GFP_ATOMIC);
    int ret, trans;
    
    t300rs = t300rs_get_device(hdev);

    send_buffer[0] = 0x60;
    send_buffer[1] = 0x01;
    send_buffer[2] = 0x04;

    ret = t300rs_send_int(dev, send_buffer, &trans); 
    if(ret){
        hid_err(hdev, "failed sending interrupts\n");
        goto err;
    }
    
    memset(send_buffer, 0, T300RS_BUFFER_LENGTH);

    send_buffer[0] = 0x60;
    send_buffer[1] = 0x13; // 0x12;
    send_buffer[2] = 0x04; // 0xbf;
    send_buffer[3] = 0xbf; // 0x04;
    send_buffer[4] = 0x04;

    send_buffer[7] = 0x03;
    send_buffer[8] = 0xc3; //0xb7;
    send_buffer[9] = 0x20; //0x1e;

    ret = t300rs_send_int(dev, send_buffer, &trans); 
    if(ret){
        hid_err(hdev, "failed sending interrupts\n");
        goto err;
    }
    memset(send_buffer, 0, T300RS_BUFFER_LENGTH);

    t300rs_open_interrupts(t300rs);

    send_buffer[0] = 0x60;
    send_buffer[1] = 0x01;
    send_buffer[2] = 0x05;

    ret = t300rs_send_int(dev, send_buffer, &trans); 
    if(ret){
        hid_err(hdev, "failed sending interrupts\n");
        goto err;
    }
    
err:

    kfree(send_buffer);
    return 0; //t300rs->open(dev);
}

static void t300rs_close(struct input_dev *dev){
    int ret, trans;
    struct hid_device *hdev = input_get_drvdata(dev);
    struct t300rs_device_entry *t300rs;
    u8 *send_buffer = kzalloc(T300RS_BUFFER_LENGTH, GFP_ATOMIC);
    
    t300rs = t300rs_get_device(hdev);

    send_buffer[0] = 0x60;
    send_buffer[1] = 0x01;

    ret = t300rs_send_int(dev, send_buffer, &trans);
    if(ret){
        hid_err(hdev, "failed sending interrupts\n");
        goto err;
    }
err:
    kfree(send_buffer);
    t300rs->close(dev);
    return;
}


static int t300rs_send_int_in(struct input_dev *dev, u8 *send_buffer, int *trans){
    struct hid_device *hdev = input_get_drvdata(dev);
    struct t300rs_device_entry *t300rs;
    struct usb_device *usbdev;
    struct usb_interface *usbif;
    struct usb_host_endpoint *ep;
    struct urb *urb = usb_alloc_urb(0, GFP_ATOMIC);
    int ret;
    
    t300rs = t300rs_get_device(hdev);
    if(!t300rs){
        hid_err(hdev, "could not get device\n");
    }

    usbdev = t300rs->usbdev;
    usbif = t300rs->usbif;
    ep = &usbif->cur_altsetting->endpoint[1];

    usb_fill_int_urb(
            urb,
            usbdev,
            usb_rcvintpipe(usbdev, 2),
            send_buffer,
            T300RS_BUFFER_LENGTH,
            t300rs_int_callback,
            hdev,
            ep->desc.bInterval
            );

    return usb_submit_urb(urb, GFP_ATOMIC);
}

void t300rs_send_five_ints(struct t300rs_device_entry *t300rs){
    int i, ret, trans; 
    u8 *send_buf = kmalloc(64, GFP_KERNEL);

    for(i = 0; i < 5; ++i){
        ret = t300rs_send_int_in(t300rs->input_dev, send_buf, &trans);

        if(ret){
            hid_err(t300rs->hdev, "in int not sent at index: %i error: %i\n", i, ret);
            return;
        }
        
    }
}


void t300rs_init_interrupts(struct t300rs_device_entry *t300rs){
    int ret;
    int trans;
    u8 *send_buffer = kzalloc(T300RS_BUFFER_LENGTH, GFP_ATOMIC);

    
    send_buffer[0] = 0x42;
    send_buffer[1] = 0x01;

    ret = t300rs_send_int(t300rs->input_dev, send_buffer, &trans);
    if(ret){
        hid_err(t300rs->hdev, "failed sending interrupts\n");
        goto err;
    }

    t300rs_send_five_ints(t300rs);
    
    msleep(10);

    memset(send_buffer, 0, T300RS_BUFFER_LENGTH);

    send_buffer[0] = 0x0a;
    send_buffer[1] = 0x04;
    send_buffer[2] = 0x90;
    send_buffer[3] = 0x03;

    ret = t300rs_send_int(t300rs->input_dev, send_buffer, &trans);
    if(ret){
        hid_err(t300rs->hdev, "failed sending interrupts\n");
        goto err;
    }


    msleep(10);

    memset(send_buffer, 0, T300RS_BUFFER_LENGTH);

    send_buffer[0] = 0x0a;
    send_buffer[1] = 0x04;
    send_buffer[2] = 0x00;
    send_buffer[3] = 0x0c;

    ret = t300rs_send_int(t300rs->input_dev, send_buffer, &trans);
    if(ret){
        hid_err(t300rs->hdev, "failed sending interrupts\n");
        goto err;
    }

    msleep(10);

    memset(send_buffer, 0, T300RS_BUFFER_LENGTH);

    send_buffer[0] = 0x0a;
    send_buffer[1] = 0x04;
    send_buffer[2] = 0x12;
    send_buffer[3] = 0x10;

    ret = t300rs_send_int(t300rs->input_dev, send_buffer, &trans);
    if(ret){
        hid_err(t300rs->hdev, "failed sending interrupts\n");
        goto err;
    }

    msleep(10);

    memset(send_buffer, 0, T300RS_BUFFER_LENGTH);

    send_buffer[0] = 0x0a;
    send_buffer[1] = 0x04;
    send_buffer[2] = 0x00;
    send_buffer[3] = 0x06;

    ret = t300rs_send_int(t300rs->input_dev, send_buffer, &trans);
    if(ret){
        hid_err(t300rs->hdev, "failed sending interrupts\n");
        goto err;
    }

    // Hello?
    ret = usb_control_msg(t300rs->usbdev,
            usb_rcvctrlpipe(t300rs->usbdev, 0),
            72,
            0x41,
            0x40,
            0,
            send_buffer,
            0,
            USB_CTRL_SET_TIMEOUT
            );

    if(ret < 0){
        hid_err(t300rs->hdev, "failed ctrl 72: %i", ret);
    }

    memset(send_buffer, 0, T300RS_BUFFER_LENGTH);

    send_buffer[0] = 0x0a;
    send_buffer[1] = 0x04;
    send_buffer[2] = 0x03;

    ret = t300rs_send_int(t300rs->input_dev, send_buffer, &trans);
    if(ret){
        hid_err(t300rs->hdev, "failed sending interrupts\n");
        goto err;
    }

    msleep(10);

    memset(send_buffer, 0, T300RS_BUFFER_LENGTH);

    send_buffer[0] = 0x0a;
    send_buffer[1] = 0x04;
    send_buffer[2] = 0x03;

    ret = t300rs_send_int(t300rs->input_dev, send_buffer, &trans);
    if(ret){
        hid_err(t300rs->hdev, "failed sending interrupts\n");
        goto err;
    }

    msleep(10);

    memset(send_buffer, 0, T300RS_BUFFER_LENGTH);

    send_buffer[0] = 0x0a;
    send_buffer[1] = 0x04;
    send_buffer[2] = 0x03;

    ret = t300rs_send_int(t300rs->input_dev, send_buffer, &trans);
    if(ret){
        hid_err(t300rs->hdev, "failed sending interrupts\n");
        goto err;
    }
    memset(send_buffer, 0, T300RS_BUFFER_LENGTH);
    
err:
    kfree(send_buffer);
    return;
}

void tmt300rs_controls(struct hid_device *hdev){
    int i = 0, ret;
    struct usb_host_endpoint *ep;
    struct usb_host_endpoint *ip;
    struct device *dev = &hdev->dev;
    struct usb_interface *usbif = to_usb_interface(dev->parent);
    struct usb_device *usbdev = interface_to_usbdev(usbif);

    u8 *transfer = kzalloc(64, GFP_ATOMIC);

    ret = usb_control_msg(usbdev,
            usb_rcvctrlpipe(usbdev, 0),
            86,
            0xc1,
            0,
            0,
            transfer,
            8,
            USB_CTRL_SET_TIMEOUT);

    if(ret < 0){
        hid_err(hdev, "failed with the ctrl: %i", ret);
    }

    ret = usb_control_msg(usbdev,
            usb_rcvctrlpipe(usbdev, 0),
            73,
            0xc1,
            0,
            0,
            transfer,
            16,
            USB_CTRL_SET_TIMEOUT);

    if(ret < 0){
        hid_err(hdev, "failed with the ctrl: %i", ret);
    }
    hid_info(hdev, "tr: %i\n", transfer[6]);

    ret = usb_control_msg(usbdev,
            usb_rcvctrlpipe(usbdev, 0),
            72,
            0xc1,
            0,
            0,
            transfer,
            64,
            USB_CTRL_SET_TIMEOUT);

    if(ret < 0){
        hid_err(hdev, "failed with the ctrl: %i", ret);
    }

    ret = usb_control_msg(usbdev,
            usb_rcvctrlpipe(usbdev, 0),
            85,
            0xc1,
            0,
            0,
            transfer,
            16,
            USB_CTRL_SET_TIMEOUT);

    if(ret < 0){
        hid_err(hdev, "failed with the ctrl: %i", ret);
    }

    ret = usb_control_msg(usbdev,
            usb_rcvctrlpipe(usbdev, 0),
            66,
            0xc1,
            0,
            0,
            transfer,
            8,
            USB_CTRL_SET_TIMEOUT);

    if(ret < 0){
        hid_err(hdev, "failed with the ctrl: %i", ret);
    }
    ret = usb_control_msg(usbdev,
            usb_rcvctrlpipe(usbdev, 0),
            78,
            0xc1,
            0,
            0,
            transfer,
            8,
            USB_CTRL_SET_TIMEOUT);

    if(ret < 0){
        hid_err(hdev, "failed with the ctrl: %i", ret);
    }

    ret = usb_control_msg(usbdev,
            usb_rcvctrlpipe(usbdev, 0),
            86,
            0xc1,
            0,
            0,
            transfer,
            8,
            USB_CTRL_SET_TIMEOUT);

    if(ret < 0){
        hid_err(hdev, "failed with the ctrl: %i", ret);
    }
}

int t300rs_init(struct hid_device *hdev, const signed short *ff_bits){
    struct t300rs_device_entry *t300rs;
    struct t300rs_data *drv_data;
    struct list_head *report_list;
    struct hid_input *hidinput = list_entry(hdev->inputs.next,
            struct hid_input, list);
    struct input_dev *input_dev = hidinput->input;
    struct device *dev = &hdev->dev;
    struct usb_interface *usbif = to_usb_interface(dev->parent);
    struct usb_device *usbdev = interface_to_usbdev(usbif);
    struct hid_report *report;
    struct ff_device *ff;
    u8 *transfer = kzalloc(64, GFP_ATOMIC);
    char range[10] = "900"; /* max */
    int i, ret;

    drv_data = hid_get_drvdata(hdev);
    if(!drv_data){
        hid_err(hdev, "private driver data not allocated\n");
        ret = -ENOMEM;
        goto err;
    }

    t300rs = kzalloc(sizeof(struct t300rs_device_entry), GFP_ATOMIC);
    if(!t300rs){
        hid_err(hdev, "device entry could not be created\n");
        ret = -ENOMEM;
        goto t300rs_err;
    }

    t300rs->input_dev = input_dev;
    t300rs->hdev = hdev;
    t300rs->usbdev = usbdev;
    t300rs->usbif = usbif;
    t300rs->max_id = 0;
    t300rs->states = kmalloc(sizeof(struct t300rs_effect_state) * 0x60, GFP_ATOMIC);

    if(!t300rs->states){
        hid_err(hdev, "effect states could not be created\n");
        ret = -ENOMEM;
        goto states_err;
    }

    spin_lock_init(&t300rs->lock);
    //spin_lock_init(&data_lock);

    drv_data->device_props = t300rs;

    report_list = &hdev->report_enum[HID_OUTPUT_REPORT].report_list;
    list_for_each_entry(report, report_list, list){
        int fieldnum;

        for(fieldnum = 0; fieldnum < report->maxfield; ++fieldnum){
            struct hid_field *field = report->field[fieldnum];

            if(field->maxusage <= 0){
                continue;
            }

            switch(field->usage[0].hid){
                case -16777120:
                    if(field->report_count < 2){
                        hid_warn(hdev, "ignoring FF field with report_count < 2\n");
                        continue;
                    }

                    if(field->logical_maximum == field->logical_minimum){
                        hid_warn(hdev, "ignoring FF field with l_max == l_min");
                        continue;
                    }

                    if(t300rs->report && t300rs->report != report){
                        hid_warn(hdev, "ignoring FF field in other report\n");
                        continue;
                    }

                    if(t300rs->ff_field && t300rs->ff_field != field){
                        hid_warn(hdev, "ignoring duplicate FF field\n");
                        continue;
                    }

                    t300rs->report = report;
                    t300rs->ff_field = field;

                    for(i = 0; ff_bits[i] >= 0; ++i){
                        set_bit(ff_bits[i], input_dev->ffbit);
                    }

                    break;

                default:
                    hid_warn(hdev, "ignoring unknown output usage: %i\n", field->usage[0].hid);
                    continue;
            }
        }
    }

    if(!t300rs->report){
        hid_err(hdev, "can't find FF field in output reports\n");
        ret = -ENODEV;
        goto out;
    }

    ret = input_ff_create(input_dev, T300RS_MAX_EFFECTS);
    if(ret){
        hid_err(hdev, "could not create input_ff\n");
        goto out;
    }

    ff = input_dev->ff;
    ff->upload = t300rs_upload;
    ff->playback = t300rs_play;
    ff->set_gain = t300rs_set_gain;
    ff->set_autocenter = t300rs_set_autocenter;
    ff->destroy = t300rs_destroy;

    t300rs->open = input_dev->open;
    t300rs->close = input_dev->close;

    input_dev->open = t300rs_open;
    input_dev->close = t300rs_close;

    ret = device_create_file(&hdev->dev, &dev_attr_range);
    if(ret){
        hid_warn(hdev, "unable to create sysfs interface for range\n");
        goto out;
    }

    greport_list = &t300rs->hdev->report_enum[HID_OUTPUT_REPORT].report_list;
    greport = list_entry(report_list->next, struct hid_report, list);;

    tmt300rs_controls(t300rs->hdev);

    t300rs_init_interrupts(t300rs);

    hrtimer_init(&t300rs->hrtimer, CLOCK_MONOTONIC, HRTIMER_MODE_REL);
    t300rs->hrtimer.function = t300rs_timer;
    
    //spin_unlock_irqrestore(&lock, lock_flags);
    //t300rs_open(input_dev);

    t300rs_range_store(dev, &dev_attr_range, range, 10);
    t300rs_set_gain(input_dev, 0xffff);

    kfree(transfer);

    hid_info(hdev, "force feedback for T300RS\n");
    return 0;

out:
    kfree(t300rs->states);
states_err:
    kfree(t300rs);
t300rs_err:
    kfree(drv_data);
err:
    hid_err(hdev, "failed creating force feedback device\n");
    return ret;

}

static int t300rs_probe(struct hid_device *hdev, const struct hid_device_id *id){
    int ret;
    struct t300rs_data *drv_data;

    spin_lock_init(&lock);
    //spin_lock_irqsave(&lock, lock_flags);

    drv_data = kzalloc(sizeof(struct t300rs_data), GFP_ATOMIC);
    if(!drv_data){
        hid_err(hdev, "out of memory\n");
        ret = -ENOMEM;
        goto err;
    }

    drv_data->quirks = id->driver_data;
    hid_set_drvdata(hdev, (void*)drv_data);

    ret = hid_parse(hdev);
    if(ret){
        hid_err(hdev, "parse failed\n");
        goto err;
    }

    ret = hid_hw_start(hdev, HID_CONNECT_DEFAULT & ~HID_CONNECT_FF);
    if(ret){
        hid_err(hdev, "hw start failed\n");
        goto err;
    }

    ret = t300rs_init(hdev, (void*)id->driver_data);
    if(ret){
        hid_err(hdev, "t300rs_init failed\n");
        goto err;
    }
    return 0;
err:
    kfree(drv_data);
    //spin_unlock_irqrestore(&lock, lock_flags);
    return ret;
}

static void t300rs_remove(struct hid_device *hdev){
    struct t300rs_device_entry *t300rs;
    struct t300rs_data *drv_data;

    device_remove_file(&hdev->dev, &dev_attr_range);

    drv_data = hid_get_drvdata(hdev);
    t300rs = t300rs_get_device(hdev);

    hrtimer_cancel(&t300rs->hrtimer);

    hid_hw_stop(hdev);
    kfree(t300rs->states);
    kfree(drv_data);
    kfree(t300rs);

    return;
}

static __u8 *t300rs_report_fixup(struct hid_device *hdev, __u8 *rdesc, unsigned int *rsize){
    rdesc = t300rs_rdesc_fixed;
    *rsize = sizeof(t300rs_rdesc_fixed);
    return rdesc;
}

static const struct hid_device_id t300rs_devices[] = {
    {HID_USB_DEVICE(USB_VENDOR_ID_THRUSTMASTER, 0xb66e),
        .driver_data = (unsigned long)t300rs_ff_effects},
    {}
};
MODULE_DEVICE_TABLE(hid, t300rs_devices);

static struct hid_driver t300rs_driver = {
    .name = "t300rs",
    .id_table = t300rs_devices,
    .probe = t300rs_probe,
    .remove = t300rs_remove,
    .report_fixup = t300rs_report_fixup,
};
module_hid_driver(t300rs_driver);

MODULE_LICENSE("GPL");<|MERGE_RESOLUTION|>--- conflicted
+++ resolved
@@ -1,20 +1,13 @@
 #include "hid-tmt300rs.h"
 
-<<<<<<< HEAD
 struct hid_report *greport;
 struct list_head *greport_list;
 
-=======
->>>>>>> 48b85833
 static void t300rs_int_callback(struct urb *urb){
     if(urb->status){
         hid_warn(urb->dev, "urb status %i received\n", urb->status);
     }
-<<<<<<< HEAD
-    
-=======
-
->>>>>>> 48b85833
+    
     usb_free_urb(urb);
 }
 
@@ -68,7 +61,6 @@
             );
             */
 
-<<<<<<< HEAD
     //ret = hid_hw_raw_request(t300rs->hdev, 0, send_buffer, T300RS_BUFFER_LENGTH, 73, HID_REQ_SET_REPORT);
     s32 *value = greport->field[0]->value;
     if(!value)
@@ -83,9 +75,6 @@
 
 
    // return usb_submit_urb(urb, GFP_ATOMIC);
-=======
-    return usb_submit_urb(urb, GFP_ATOMIC);
->>>>>>> 48b85833
 }
 
 static int t300rs_play_effect(struct t300rs_device_entry *t300rs, struct t300rs_effect_state *state){
